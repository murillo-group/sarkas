"""
Module of various types of time_evolution
"""

from copy import deepcopy
from IPython import get_ipython
from numba import float64, int64, jit, void
from numpy import arange, array, cos, cross, pi, sin, sqrt, zeros
from scipy.linalg import norm

if get_ipython().__class__.__name__ == "ZMQInteractiveShell":
    from tqdm import tqdm_notebook as tqdm
else:
    from tqdm import tqdm

from threading import Thread

# import fmm3dpy as fmm


class Integrator:
    """
    Class used to assign integrator type.

    Attributes
    ----------
    dt : float
        Timestep.

    equilibration_steps : int
        Total number of equilibration timesteps.

    eq_dump_step : int
        Equilibration dump interval.

    kB : float
        Boltzmann constant.

    magnetized : bool
        Magnetized simulation flag.

    production_steps : int
        Total number of production timesteps.

    prod_dump_step : int
        Production dump interval.

    species_num : numpy.ndarray
        Number of particles of each species.

    species_plasma_frequencies : numpy.ndarray
        Plasma frequency of each species.

    box_lengths : numpy.ndarray
        Length of each box side.

    pbox_lengths : numpy.ndarray
        Initial particle box sides' lengths.

    verbose : bool
        Verbose output flag.

    type : str
        Integrator type.

    update : func
        Integrator choice. 'verlet', 'verlet_langevin', 'magnetic_verlet' or 'magnetic_boris'.

    update_accelerations : func
        Link to the correct potential update function.

    thermostate : func
        Link to the correct thermostat function.

    enforce_bc : func
        Link to the function enforcing boundary conditions. 'periodic' or 'absorbing'.

    """

    type: str = None
    supported_integrators = [
        "verlet",
        "verlet_langevin",
        "magnetic_verlet",
        "magnetic_pos_verlet",
        "magnetic_boris",
        "cyclotronic",
    ]
    electrostatic_equilibration: bool = False

    dt: float = None
    kB: float = None

    eq_dump_step: int = None
    equilibration_steps: int = None
    prod_dump_step: int = None
    production_steps: int = None

    species_num = None
    species_plasma_frequencies = None

    # Magnetic attributes
    magnetized: bool = False
    mag_dump_steps: int = None
    magnetization_steps: int = None
    magnetic_field_uvector = None
    magnetic_field = None
    omega_c = None
    species_cyclotron_frequencies = None
    ccodt = None
    cdt = None
    ssodt = None
    sdt = None
    v_B = None
    v_F = None

    # Langevin attributes
    c1 = None
    c2 = None
    sigma = None
    box_lengths = None
    pbox_lengths = None

    boundary_conditions = None
    enforce_bc = None
    supported_boundary_conditions = ["periodic", "absorbing", "reflecting"]

    thermostate = None
    update = None
    update_accelerations = None
    verbose: bool = False

    threads_ls = []

    # def __repr__(self):
    #     sortedDict = dict(sorted(self.__dict__.items(), key=lambda x: x[0].lower()))
    #     disp = 'Integrator( \n'
    #     for key, value in sortedDict.items():
    #         disp += "\t{} : {}\n".format(key, value)
    #     disp += ')'
    #     return disp

    def __copy__(self):
        """Make a shallow copy of the object using copy by creating a new instance of the object and copying its __dict__."""
        # Create a new object
        _copy = type(self)()
        # copy the dictionary
        _copy.from_dict(input_dict=self.__dict__)
        return _copy

    def __deepcopy__(self, memodict={}):
        """Make a deepcopy of the object.

        Parameters
        ----------
        memodict: dict
            Dictionary of id's to copies

        Returns
        -------
        _copy: :class:`sarkas.time_evolution.integrators.Integrator`
            A new Integrator class.
        """
        id_self = id(self)  # memorization avoids unnecessary recursion
        _copy = memodict.get(id_self)
        if _copy is None:
            _copy = type(self)()
            # Make a deepcopy of the mutable arrays using numpy copy function
            for k, v in self.__dict__.items():
                if k != "thread_ls":
                    _copy.__dict__[k] = deepcopy(v, memodict)

        return _copy

    def from_dict(self, input_dict: dict):
        """
        Update attributes from input dictionary.

        Parameters
        ----------
        input_dict: dict
            Dictionary to be copied.

        """
        self.__dict__.update(input_dict)

    def setup(self, params, thermostat, potential):
        """
        Assign attributes from simulation's parameters and classes.

        Parameters
        ----------
        params : :class:`sarkas.core.Parameters`
            Parameters class.

        thermostat : :class:`sarkas.time_evolution.Thermostat`
            Thermostat class

        potential : :class:`sarkas.potentials.core.Potential`
            Potential class.

        """
        self.box_lengths = params.box_lengths
        self.pbox_lengths = params.pbox_lengths
        self.kB = params.kB
        self.species_num = params.species_num
        self.species_plasma_frequencies = params.species_plasma_frequencies
        self.verbose = params.verbose

        # Enforce consistency
        self.boundary_conditions = params.boundary_conditions.lower()
        self.type = self.type.lower()

        if self.dt is None:
            self.dt = params.dt

        if self.production_steps is None:
            self.production_steps = params.production_steps

        if self.equilibration_steps is None:
            self.equilibration_steps = params.equilibration_steps

        if self.prod_dump_step is None:
            if hasattr(params, "prod_dump_step"):
                self.prod_dump_step = params.prod_dump_step
            else:
                self.prod_dump_step = int(0.1 * self.production_steps)

        if self.eq_dump_step is None:
            if hasattr(params, "eq_dump_step"):
                self.eq_dump_step = params.eq_dump_step
            else:
                self.eq_dump_step = int(0.1 * self.equilibration_steps)

        if self.boundary_conditions not in self.supported_boundary_conditions:
            raise ValueError(
                "Unsupported boundary conditions. " "Please choose one of the supported boundary conditions \n",
                self.supported_boundary_conditions,
            )

        # Assign integrator.enforce_bc to the correct method
        if self.boundary_conditions == "periodic":
            self.enforce_bc = self.periodic
        elif self.boundary_conditions == "absorbing":
            self.enforce_bc = self.absorbing
        elif self.boundary_conditions == "reflective":
            self.enforce_bc = self.reflecting

        if params.magnetized or self.magnetized:
            self.magnetized = True
            self.species_cyclotron_frequencies = params.species_cyclotron_frequencies.copy()
            # Create the unit vector of the magnetic field
            self.magnetic_field_uvector = params.magnetic_field / norm(params.magnetic_field)
            self.omega_c = zeros((params.total_num_ptcls, params.dimensions))

            sp_start = 0
            sp_end = 0
            for ic, sp_np in enumerate(params.species_num):
                sp_end += sp_np
                self.omega_c[sp_start:sp_end, :] = params.species_cyclotron_frequencies[ic]
                sp_start += sp_np

            # array to temporary store velocities
            # Luciano: I have the vague doubt that allocating memory for these arrays is faster than calculating them
            # each time step
            self.v_B = zeros((params.total_num_ptcls, params.dimensions))

        if self.type not in self.supported_integrators:
            raise ValueError(
                "Integrator not supported. " "Please choose one of the supported integrators \n",
                self.supported_integrators,
            )

        # Assign integrator.update to the correct method
        if self.type == "verlet":
            self.update = self.verlet

        elif self.type == "verlet_langevin":

            self.sigma = sqrt(2.0 * self.langevin_gamma * params.kB * params.species_temperatures / params.species_masses)
            self.c1 = 1.0 - 0.5 * self.langevin_gamma * self.dt
            self.c2 = 1.0 / (1.0 + 0.5 * self.langevin_gamma * self.dt)
            self.update = self.verlet_langevin

        elif self.type == "magnetic_verlet":

            # Calculate functions for magnetic integrator
            # This could be used when the generalization to Forest-Ruth and MacLachlan algorithms will be implemented
            # In a magnetic Velocity-Verlet the coefficient is 1/2, see eq.~(78) in :cite:`Chin2008`
            self.magnetic_helpers(0.5)

            # array to temporary store velocities
            # Luciano: I have the vague doubt that allocating memory for these arrays is faster than calculating them
            # each time step
            self.v_F = zeros((params.total_num_ptcls, params.dimensions))

            if self.magnetic_field_uvector @ array([0.0, 0.0, 1.0]) == 1.0:  # dot product
                self.update = self.magnetic_verlet_zdir
            else:
                self.update = self.magnetic_verlet

        elif self.type == "magnetic_pos_verlet":
            # Calculate functions for magnetic integrator
            # This could be used when the generalization to Forest-Ruth and MacLachlan algorithms will be implemented
            # In a magnetic Velocity-Verlet the coefficient is 1/2, see eq.~(78) in :cite:`Chin2008`
            self.magnetic_helpers(1.0)

            # array to temporary store velocities
            # Luciano: I have the vague doubt that allocating memory for these arrays is faster than calculating them
            # each time step
            self.v_F = zeros((params.total_num_ptcls, params.dimensions))

            if self.magnetic_field_uvector @ array([0.0, 0.0, 1.0]) == 1.0:  # dot product
                self.update = self.magnetic_pos_verlet_zdir
            else:
                self.update = self.magnetic_pos_verlet

        elif self.type == "magnetic_boris":

            # In a leapfrog-type algorithm the coefficient is different for the acceleration and magnetic rotation
            # see eq.~(79) in :cite:`Chin2008`
            self.magnetic_helpers(1.0)

            if self.magnetic_field_uvector @ array([0.0, 0.0, 1.0]) == 1.0:  # dot product
                self.update = self.magnetic_boris_zdir
            else:
                self.update = self.magnetic_boris

            # array to temporary store velocities
            # Luciano: I have the vague doubt that allocating memory for these arrays is faster than calculating them
            # each time step
            self.v_F = zeros((params.total_num_ptcls, params.dimensions))

        elif self.type == "cyclotronic":
            # Calculate functions for magnetic integrator
            # This could be used when the generalization to Forest-Ruth and MacLachlan algorithms will be implemented
            # In a magnetic Velocity-Verlet the coefficient is 1/2, see eq.~(78) in :cite:`Chin2008`
            self.magnetic_helpers(0.5)

            if self.magnetic_field_uvector @ array([0.0, 0.0, 1.0]) == 1.0:  # dot product
                self.update = self.cyclotronic_zdir
            else:
                self.update = self.cyclotronic

        if self.magnetized and self.electrostatic_equilibration:
            params.electrostatic_equilibration = True
            self.magnetic_integrator = self.update
            self.update = self.verlet

            if self.magnetization_steps is None:
                self.magnetization_steps = params.magnetization_steps

            if self.prod_dump_step is None:
                if hasattr(params, "mag_dump_step"):
                    self.mag_dump_step = params.mag_dump_step
                else:
                    self.mag_dump_step = int(0.1 * self.production_steps)

        if potential.method != "fmm":
            if potential.pppm_on:
                self.update_accelerations = potential.update_pppm
            else:
                if potential.linked_list_on:
                    self.update_accelerations = potential.update_linked_list
                else:
                    self.update_accelerations = potential.update_brute
        else:
            self.update_accelerations = potential.update_fmm

        self.thermostate = thermostat.update

    def equilibrate(self, it_start, ptcls, checkpoint):
        """
        Loop over the equilibration steps.

        Parameters
        ----------
        it_start: int
            Initial step of equilibration.

        ptcls: :class:`sarkas.particles.Particles`
            Particles' class.

        checkpoint: :class:`sarkas.utilities.InputOutput`
            IO class for saving dumps.

        """
        for it in tqdm(range(it_start, self.equilibration_steps), disable=not self.verbose):
            # Calculate the Potential energy and update particles' data

            self.update(ptcls)

            if (it + 1) % self.eq_dump_step == 0:

                th = Thread(
                    target=checkpoint.dump,
                    name=f"Sarkas_Equilibration_Thread - {it+1}",
                    args=(
                        "equilibration",
                        ptcls.__deepcopy__(),
                        it + 1,
                    ),
                )

                self.threads_ls.append(th)

                th.start()

            self.thermostate(ptcls, it)
        ptcls.remove_drift()

    def magnetize(self, it_start, ptcls, checkpoint):
        """
        Loop over the magnetization steps.

        Parameters
        ----------
        it_start: int
            Initial step of magnetization.

        ptcls: :class:`sarkas.particles.Particles`
            Particles' class.

        checkpoint: :class:`sarkas.utilities.InputOutput`
            IO class for saving dumps.

        """
        self.update = self.magnetic_integrator
        for it in tqdm(range(it_start, self.magnetization_steps), disable=not self.verbose):
            # Calculate the Potential energy and update particles' data
            self.update(ptcls)
            if (it + 1) % self.mag_dump_step == 0:
                th = Thread(
                    target=checkpoint.dump,
                    name=f"Sarkas_Magnetization_Thread - {it+1}",
                    args=(
                        "magnetization",
                        ptcls.__deepcopy__(),
                        it + 1,
                    ),
                )
                self.threads_ls.append(th)
                th.start()
            self.thermostate(ptcls, it)

    def produce(self, it_start, ptcls, checkpoint):
        """
        Loop over the production steps.

        Parameters
        ----------
        it_start: int
            Initial step of production phase.

        ptcls: :class:`sarkas.particles.Particles`
            Particles' class.

        checkpoint: :class:`sarkas.utilities.InputOutput`
            IO class for saving dumps.

        """
        for it in tqdm(range(it_start, self.production_steps), disable=(not self.verbose)):

            # Move the particles and calculate the potential
            self.update(ptcls)
            if (it + 1) % self.prod_dump_step == 0:
                # Save particles' data for restart
                th = Thread(
                    target=checkpoint.dump,
                    name=f"Sarkas_Production_Thread - {it+1}",
                    args=(
                        "production",
                        ptcls.__deepcopy__(),
                        it + 1,
                    ),
                )
                self.threads_ls.append(th)
                th.start()

    def verlet_langevin(self, ptcls):
        """
        Update particles class using the velocity verlet algorithm and Langevin damping.

        Parameters
        ----------
        ptcls: :class:`sarkas.particles.Particles`
            Particles data.


        """
        beta = ptcls.gaussian(0.0, 1.0, ptcls.pos.shape[0])
        sp_start = 0  # start index for species loop
        sp_end = 0
        for ic, num in enumerate(self.species_num):
            sp_end += num
            ptcls.pos[sp_start:sp_end, :] += (
                self.c1 * self.dt * ptcls.vel[sp_start:sp_end, :]
                + 0.5 * self.dt**2 * ptcls.acc[sp_start:sp_end, :]
                + 0.5 * self.sigma[ic] * self.dt**1.5 * beta
            )
            sp_start += num

        # Enforce boundary condition
        self.enforce_bc(ptcls)

        acc_old = ptcls.acc.copy()
        self.update_accelerations(ptcls)

        sp_start = 0
        sp_end = 0
        for ic, num in enumerate(self.species_num):
            sp_end += num

            ptcls.vel[sp_start:sp_end, :] = (
                self.c1 * self.c2 * ptcls.vel[sp_start:sp_end, :]
                + 0.5 * self.c2 * self.dt * (ptcls.acc[sp_start:sp_end, :] + acc_old[sp_start:sp_end, :])
                + self.c2 * self.sigma[ic] * sqrt(self.dt) * beta
            )
            sp_start += num

    def verlet(self, ptcls):
        """
        Update particles' class based on velocity verlet algorithm.
        More information can be found here: https://en.wikipedia.org/wiki/Verlet_integration
        or on the Sarkas website.

        Parameters
        ----------
        ptcls: :class:`sarkas.particles.Particles`
            Particles data.

        """
        # First half step velocity update
        ptcls.vel += 0.5 * ptcls.acc * self.dt
        # Full step position update
        ptcls.pos += ptcls.vel * self.dt
        # Enforce boundary condition
        self.enforce_bc(ptcls)
        # Compute total potential energy and acceleration for second half step velocity update
        self.update_accelerations(ptcls)
        # Second half step velocity update
        ptcls.vel += 0.5 * ptcls.acc * self.dt

    def magnetic_helpers(self, coefficient):
        """Calculate the trigonometric functions of the magnetic integrators.

        Parameters
        ----------
        coefficient: float
            Timestep coefficient.

        Notes
        -----
        This is useful for the Leapfrog magnetic algorithm and future Forest-Ruth and MacLachlan algorithms.

        """
        theta = self.omega_c * self.dt * coefficient
        self.sdt = sin(theta)
        self.cdt = cos(theta)
        self.ccodt = 1.0 - self.cdt
        self.ssodt = 1.0 - self.sdt / theta

    def magnetic_verlet_zdir(self, ptcls):
        """
        Update particles' class based on velocity verlet method in the case of a
        constant magnetic field along the :math:`z` axis. For more info see eq. (78) of Ref. :cite:`Chin2008`

        Parameters
        ----------
        ptcls: :class:`sarkas.particles.Particles`
            Particles data.

        Returns
        -------
        potential_energy : float
             Total potential energy.

        Notes
        -----
        This integrator is faster than `magnetic_verlet` but valid only for a magnetic field in the :math:`z`-direction.
        This is the preferred choice in this case.
        """

        # First half step of velocity update
        # # Magnetic rotation x - velocity
        # (B x v)_x  = -v_y, (B x B x v)_x = -v_x
        self.v_B[:, 0] = ptcls.vel[:, 1] * self.sdt[:, 0] + ptcls.vel[:, 0] * self.cdt[:, 0]
        # Magnetic rotation y - velocity
        # (B x v)_y  = v_x, (B x B x v)_y = -v_y
        self.v_B[:, 1] = -ptcls.vel[:, 0] * self.sdt[:, 0] + ptcls.vel[:, 1] * self.cdt[:, 1]

        # Magnetic + Const force field x - velocity
        # (B x a)_x  = -a_y, (B x B x a)_x = -a_x
        self.v_F[:, 0] = (
            self.ccodt[:, 1] / self.omega_c[:, 1] * ptcls.acc[:, 1]
            + self.sdt[:, 0] / self.omega_c[:, 0] * ptcls.acc[:, 0]
        )
        # Magnetic + Const force field y - velocity
        # (B x a)_y  = a_x, (B x B x a)_y = -a_y
        self.v_F[:, 1] = (
            -self.ccodt[:, 0] / self.omega_c[:, 0] * ptcls.acc[:, 0]
            + self.sdt[:, 1] / self.omega_c[:, 1] * ptcls.acc[:, 1]
        )

        ptcls.vel[:, 0] = self.v_B[:, 0] + self.v_F[:, 0]
        ptcls.vel[:, 1] = self.v_B[:, 1] + self.v_F[:, 1]
        ptcls.vel[:, 2] += 0.5 * self.dt * ptcls.acc[:, 2]

        # Position update
        ptcls.pos += ptcls.vel * self.dt

        # Enforce boundary condition
        self.enforce_bc(ptcls)

        # Compute total potential energy and acceleration for second half step velocity update
        potential_energy = self.update_accelerations(ptcls)

        # # Magnetic rotation x - velocity
        # (B x v)_x  = -v_y, (B x B x v)_x = -v_x
        self.v_B[:, 0] = ptcls.vel[:, 1] * self.sdt[:, 0] + ptcls.vel[:, 0] * self.cdt[:, 0]
        # Magnetic rotation y - velocity
        # (B x v)_y  = v_x, (B x B x v)_y = -v_y
        self.v_B[:, 1] = -ptcls.vel[:, 0] * self.sdt[:, 0] + ptcls.vel[:, 1] * self.cdt[:, 1]

        # Magnetic + Const force field x - velocity
        # (B x a)_x  = -a_y, (B x B x a)_x = -a_x
        self.v_F[:, 0] = (
            self.ccodt[:, 1] / self.omega_c[:, 1] * ptcls.acc[:, 1]
            + self.sdt[:, 0] / self.omega_c[:, 0] * ptcls.acc[:, 0]
        )
        # Magnetic + Const force field y - velocity
        # (B x a)_y  = a_x, (B x B x a)_y = -a_y
        self.v_F[:, 1] = (
            -self.ccodt[:, 0] / self.omega_c[:, 0] * ptcls.acc[:, 0]
            + self.sdt[:, 1] / self.omega_c[:, 1] * ptcls.acc[:, 1]
        )

        ptcls.vel[:, 0] = self.v_B[:, 0] + self.v_F[:, 0]
        ptcls.vel[:, 1] = self.v_B[:, 1] + self.v_F[:, 1]
        ptcls.vel[:, 2] += 0.5 * self.dt * ptcls.acc[:, 2]

        return potential_energy

    def magnetic_verlet(self, ptcls):
        """
        Update particles' class based on velocity verlet method in the case of an arbitrary direction of the
        constant magnetic field. For more info see eq. (78) of Ref. :cite:`Chin2008`

        Parameters
        ----------
        ptcls: :class:`sarkas.particles.Particles`
            Particles data.

        Returns
        -------
        potential_energy : float
             Total potential energy.

        Notes
        -----
        :cite:`Chin2008` equations are written for a negative charge. This allows him to write
        :math:`\\dot{\\mathbf v} = \\omega_c \\hat{B} \\times \\mathbf v`. In the case of positive charges we will have
        :math:`\\dot{\\mathbf v} = - \\omega_c \\hat{B} \\times \\mathbf v`.
        Hence the reason of the different signs in the formulas below compared to Chin's.

        Warnings
        --------
        This integrator is valid for a magnetic field in an arbitrary direction. However, while the integrator works for
        an arbitrary direction, methods in :mod:`sarkas.tools.observables` work only for a magnetic field in the
        :math:`z` - direction. Hence, if you choose to use this integrator remember to change your physical observables.

        """
        # Calculate the cross products
        b_cross_v = cross(self.magnetic_field_uvector, ptcls.vel)
        b_cross_b_cross_v = cross(self.magnetic_field_uvector, b_cross_v)
        b_cross_a = cross(self.magnetic_field_uvector, ptcls.acc)
        b_cross_b_cross_a = cross(self.magnetic_field_uvector, b_cross_a)

        # First half step of velocity update
        ptcls.vel += -self.sdt * b_cross_v + self.ccodt * b_cross_b_cross_v

        ptcls.vel += (
            0.5 * ptcls.acc * self.dt
            - self.ccodt / self.omega_c * b_cross_a
            + 0.5 * self.dt * self.ssodt * b_cross_b_cross_a
        )

        # Position update
        ptcls.pos += ptcls.vel * self.dt

        # Enforce boundary condition
        self.enforce_bc(ptcls)

        # Compute total potential energy and acceleration for second half step velocity update
        potential_energy = self.update_accelerations(ptcls)

        # Re-calculate the cross products
        b_cross_v = cross(self.magnetic_field_uvector, ptcls.vel)
        b_cross_b_cross_v = cross(self.magnetic_field_uvector, b_cross_v)
        b_cross_a = cross(self.magnetic_field_uvector, ptcls.acc)
        b_cross_b_cross_a = cross(self.magnetic_field_uvector, b_cross_a)

        # Second half step velocity update
        ptcls.vel += -self.sdt * b_cross_v + self.ccodt * b_cross_b_cross_v

        ptcls.vel += (
            0.5 * ptcls.acc * self.dt
            - self.ccodt / self.omega_c * b_cross_a
            + 0.5 * self.dt * self.ssodt * b_cross_b_cross_a
        )

        return potential_energy

    def magnetic_boris_zdir(self, ptcls):
        """
        Update particles' class using the Boris algorithm in the case of a
        constant magnetic field along the :math:`z` axis. For more info see eqs. (80) - (81) of Ref. :cite:`Chin2008`

        Parameters
        ----------
        ptcls: :class:`sarkas.particles.Particles`
            Particles data.

        Returns
        -------
        potential_energy : float
             Total potential energy.

        """
        # First half step of velocity update: Apply exp(dt * V_F / 2)
        ptcls.vel += 0.5 * ptcls.acc * self.dt

        # Rotate: Apply exp( dt * V)
        # B cross v
        self.v_B[:, 0] = -self.sdt[:, 1] * ptcls.vel[:, 1]
        self.v_B[:, 1] = self.sdt[:, 0] * ptcls.vel[:, 0]

        # B cross B cross v
        self.v_B[:, 0] -= self.ccodt[:, 0] * ptcls.vel[:, 0]
        self.v_B[:, 1] -= self.ccodt[:, 1] * ptcls.vel[:, 1]
        # Update velocities
        ptcls.vel[:, :2] += self.v_B[:, :2]

        # Second Acceleration half step: Apply exp(dt * V_F / 2)
        ptcls.vel += 0.5 * ptcls.acc * self.dt

        # Full step position update
        ptcls.pos += ptcls.vel * self.dt

        # Enforce boundary condition
        self.enforce_bc(ptcls)

        # Compute total potential energy and acceleration for second half step velocity update
        potential_energy = self.update_accelerations(ptcls)

        return potential_energy

    def magnetic_boris(self, ptcls):
        """
        Update particles' class using the Boris algorithm in the case of a
        constant magnetic field along the :math:`z` axis. For more info see eqs. (80) - (81) of Ref. :cite:`Chin2008`

        Parameters
        ----------
        ptcls: :class:`sarkas.particles.Particles`
            Particles data.

        Returns
        -------
        potential_energy : float
             Total potential energy.

        """

        # First half step of velocity update: Apply exp(eV_F/2)
        ptcls.vel += 0.5 * ptcls.acc * self.dt

        # Rotate: Apply exp( dt * V)
        # B cross v
        b_cross_v = cross(self.magnetic_field_uvector, ptcls.vel)
        # B cross B cross v
        b_cross_b_cross_v = cross(self.magnetic_field_uvector, b_cross_v)
        ptcls.vel += self.sdt * b_cross_v + self.ccodt * b_cross_b_cross_v

        # Second Acceleration half step: Apply exp(dt * V_F / 2)
        ptcls.vel += 0.5 * ptcls.acc * self.dt

        # Full step position update
        ptcls.pos += ptcls.vel * self.dt

        # Periodic boundary condition
        enforce_pbc(ptcls.pos, ptcls.pbc_cntr, self.box_lengths)

        # Compute total potential energy and acceleration for second half step velocity update
        potential_energy = self.update_accelerations(ptcls)

        return potential_energy

    def magnetic_pos_verlet_zdir(self, ptcls):
        """
        Update particles' class based on position verlet method in the case of a
        constant magnetic field along the :math:`z` axis. For more info see eq. (79) of Ref. :cite:`Chin2008`

        Parameters
        ----------
        ptcls: :class:`sarkas.particles.Particles`
            Particles data.

        Returns
        -------
        potential_energy : float
             Total potential energy.

        Notes
        -----
        This integrator is faster than `magnetic_verlet` but valid only for a magnetic field in the :math:`z`-direction.
        This is the preferred choice in this case.
        """

        # Position update
        ptcls.pos += 0.5 * ptcls.vel * self.dt

        # Enforce boundary condition
        self.enforce_bc(ptcls)

        # Compute total potential energy and acceleration for second half step velocity update
        potential_energy = self.update_accelerations(ptcls)

        # First half step of velocity update
        # # Magnetic rotation x - velocity
        # (B x v)_x  = -v_y, (B x B x v)_x = -v_x
        self.v_B[:, 0] = ptcls.vel[:, 1] * self.sdt[:, 0] + ptcls.vel[:, 0] * self.cdt[:, 0]
        # Magnetic rotation y - velocity
        # (B x v)_y  = v_x, (B x B x v)_y = -v_y
        self.v_B[:, 1] = -ptcls.vel[:, 0] * self.sdt[:, 0] + ptcls.vel[:, 1] * self.cdt[:, 1]

        # Magnetic + Const force field x - velocity
        # (B x a)_x  = -a_y, (B x B x a)_x = -a_x
        self.v_F[:, 0] = (
            self.ccodt[:, 1] / self.omega_c[:, 1] * ptcls.acc[:, 1]
            + self.sdt[:, 0] / self.omega_c[:, 0] * ptcls.acc[:, 0]
        )
        # Magnetic + Const force field y - velocity
        # (B x a)_y  = a_x, (B x B x a)_y = -a_y
        self.v_F[:, 1] = (
            -self.ccodt[:, 0] / self.omega_c[:, 0] * ptcls.acc[:, 0]
            + self.sdt[:, 1] / self.omega_c[:, 1] * ptcls.acc[:, 1]
        )

        ptcls.vel[:, 0] = self.v_B[:, 0] + self.v_F[:, 0]
        ptcls.vel[:, 1] = self.v_B[:, 1] + self.v_F[:, 1]
        ptcls.vel[:, 2] += self.dt * ptcls.acc[:, 2]

        # Position update
        ptcls.pos += 0.5 * ptcls.vel * self.dt

        # Enforce boundary condition
        self.enforce_bc(ptcls)

        return potential_energy

    def magnetic_pos_verlet(self, ptcls):
        """
        Update particles' class based on position verlet method in the case of an arbitrary direction of the
        constant magnetic field. For more info see eq. (79) of Ref. :cite:`Chin2008`

        Parameters
        ----------
        ptcls: :class:`sarkas.particles.Particles`
            Particles data.

        Returns
        -------
        potential_energy : float
             Total potential energy.

        Notes
        -----
        :cite:`Chin2008` equations are written for a negative charge. This allows him to write
        :math:`\\dot{\\mathbf v} = \\omega_c \\hat{B} \\times \\mathbf v`. In the case of positive charges we will have
        :math:`\\dot{\\mathbf v} = - \\omega_c \\hat{B} \\times \\mathbf v`.
        Hence the reason of the different signs in the formulas below compared to Chin's.

        Warnings
        --------
        This integrator is valid for a magnetic field in an arbitrary direction. However, while the integrator works for
        an arbitrary direction, methods in :mod:`sarkas.tools.observables` work only for a magnetic field in the
        :math:`z` - direction. Hence, if you choose to use this integrator remember to change your physical observables.

        """
        # Half position update
        ptcls.pos += ptcls.vel * self.dt

        # Enforce boundary condition
        self.enforce_bc(ptcls)

        # Compute total potential energy and acceleration for second half step velocity update
        potential_energy = self.update_accelerations(ptcls)

        # Calculate the cross products
        b_cross_v = cross(self.magnetic_field_uvector, ptcls.vel)
        b_cross_b_cross_v = cross(self.magnetic_field_uvector, b_cross_v)
        b_cross_a = cross(self.magnetic_field_uvector, ptcls.acc)
        b_cross_b_cross_a = cross(self.magnetic_field_uvector, b_cross_a)

        # First half step of velocity update
        ptcls.vel += -self.sdt * b_cross_v + self.ccodt * b_cross_b_cross_v

        ptcls.vel += (
            ptcls.acc * self.dt - self.ccodt / self.omega_c * b_cross_a + self.dt * self.ssodt * b_cross_b_cross_a
        )

        # Second half position update
        ptcls.pos += ptcls.vel * self.dt

        # Enforce boundary condition
        self.enforce_bc(ptcls)

        return potential_energy

    def cyclotronic_zdir(self, ptcls):
        """
        Update particles' class using the cyclotronic algorithm in the case of a
        constant magnetic field along the :math:`z` axis.
        For more info see eqs. (16) - (17) of Ref. :cite:`Patacchini2009`

        Parameters
        ----------
        ptcls: :class:`sarkas.particles.Particles`
            Particles data.

        Returns
        -------
        potential_energy : float
             Total potential energy.

        """
        # Drift half step
        # Rotate Positions
        ptcls.pos[:, 0] += (
            ptcls.vel[:, 0] * self.sdt[:, 0] / self.omega_c[:, 0]
            + ptcls.vel[:, 1] * self.ccodt[:, 1] / self.omega_c[:, 1]
        )
        ptcls.pos[:, 1] += (
            ptcls.vel[:, 1] * self.sdt[:, 1] / self.omega_c[:, 1]
            - ptcls.vel[:, 0] * self.ccodt[:, 0] / self.omega_c[:, 0]
        )
        ptcls.pos[:, 2] += 0.5 * ptcls.vel[:, 2] * self.dt
        # Enforce boundary condition
        self.enforce_bc(ptcls)
        # Create rotated velocities
        self.v_B[:, 0] = self.cdt[:, 0] * ptcls.vel[:, 0] + self.sdt[:, 1] * ptcls.vel[:, 1]
        self.v_B[:, 1] = self.cdt[:, 1] * ptcls.vel[:, 1] - self.sdt[:, 0] * ptcls.vel[:, 0]
        ptcls.vel[:, :2] = self.v_B[:, :2].copy()
        # Compute total potential energy and accelerations
        potential_energy = self.update_accelerations(ptcls)

        # Kick full step
        ptcls.vel += ptcls.acc * self.dt

        # Drift half step
        # Rotate Positions
        ptcls.pos[:, 0] += (
            ptcls.vel[:, 0] * self.sdt[:, 0] / self.omega_c[:, 0]
            + ptcls.vel[:, 1] * self.ccodt[:, 1] / self.omega_c[:, 1]
        )
        ptcls.pos[:, 1] += (
            ptcls.vel[:, 1] * self.sdt[:, 1] / self.omega_c[:, 1]
            - ptcls.vel[:, 0] * self.ccodt[:, 0] / self.omega_c[:, 0]
        )
        ptcls.pos[:, 2] += 0.5 * ptcls.vel[:, 2] * self.dt
        # Enforce boundary condition
        self.enforce_bc(ptcls)
        # Create rotated velocities
        self.v_B[:, 0] = self.cdt[:, 0] * ptcls.vel[:, 0] + self.sdt[:, 1] * ptcls.vel[:, 1]
        self.v_B[:, 1] = self.cdt[:, 1] * ptcls.vel[:, 1] - self.sdt[:, 0] * ptcls.vel[:, 0]
        # Update final velocities
        ptcls.vel[:, :2] = self.v_B[:, :2].copy()

        return potential_energy

    def cyclotronic(self, ptcls):
        """
        Update particles' class using the cyclotronic algorithm in the case of a
        constant magnetic field along the :math:`z` axis.
        For more info see eqs. (16) - (17) of Ref. :cite:`Patacchini2009`

        Parameters
        ----------
        ptcls: :class:`sarkas.particles.Particles`
            Particles data.

        Returns
        -------
        potential_energy : float
             Total potential energy.

        """
        # Drift half step

        # Calculate the cross products
        b_cross_v = cross(self.magnetic_field_uvector, ptcls.vel)
        b_cross_b_cross_v = cross(self.magnetic_field_uvector, b_cross_v)
        # Rotate Positions
        ptcls.pos += (
            0.5 * ptcls.vel * self.dt
            - self.ccodt * b_cross_v / self.omega_c
            + 0.5 * self.dt * self.ssodt * b_cross_b_cross_v
        )
        # Enforce boundary condition
        self.enforce_bc(ptcls)
        # First half step of velocity update
        ptcls.vel += -self.sdt * b_cross_v + self.ccodt * b_cross_b_cross_v
        # Compute total potential energy and accelerations
        potential_energy = self.update_accelerations(ptcls)

        # Kick full step
        ptcls.vel += ptcls.acc * self.dt

        # Drift half step
        # Calculate the cross products
        b_cross_v = cross(self.magnetic_field_uvector, ptcls.vel)
        b_cross_b_cross_v = cross(self.magnetic_field_uvector, b_cross_v)
        # Rotate Positions
        ptcls.pos += (
            0.5 * ptcls.vel * self.dt
            - self.ccodt * b_cross_v / self.omega_c
            + 0.5 * self.dt * self.ssodt * b_cross_b_cross_v
        )
        # Enforce boundary condition
        self.enforce_bc(ptcls)
        # Second half step of velocity update
        ptcls.vel += -self.sdt * b_cross_v + self.ccodt * b_cross_b_cross_v

        return potential_energy

    def periodic(self, ptcls):
        """
        Applies periodic boundary conditions by calling enforce_pbc

        Parameters
        ----------
        ptcls: :class:`sarkas.particles.Particles`
            Particles data.

        """

        enforce_pbc(ptcls.pos, ptcls.pbc_cntr, self.box_lengths)

    def absorbing(self, ptcls):
        """
        Applies absorbing boundary conditions by calling enforce_abc

        Parameters
        ----------
        ptcls: :class:`sarkas.particles.Particles`
            Particles data.

        """

        enforce_abc(ptcls.pos, ptcls.vel, ptcls.acc, ptcls.charges, self.box_lengths)

    def reflecting(self, ptcls):
        """
        Applies reflective boundary conditions by calling enforce_rbc

        Parameters
        ----------
        ptcls: :class:`sarkas.particles.Particles`
            Particles data.

        """

        enforce_rbc(ptcls.pos, ptcls.vel, self.box_lengths, self.dt)

    def pretty_print(self, potential_type: str, restart: str, restart_step: int):
        """Print integrator attributes in a user friendly way."""
        print("\nINTEGRATOR: ")
        if self.magnetized and self.electrostatic_equilibration:
            print("Type: {}".format(self.magnetic_integrator.__name__))
        else:
            print("Type: {}".format(self.type))

        if potential_type in ["yukawa", "egs", "coulomb", "moliere"]:
            wp_tot = norm(self.species_plasma_frequencies)
            wp_dt = wp_tot * self.dt
            print("Time step = {:.6e} [s]".format(self.dt))
            print("Total plasma frequency = {:.6e} [rad/s]".format(wp_tot))
            print("w_p dt = {:.4f} ~ 1/{}".format(wp_dt, int(1.0 / wp_dt)))
            if self.magnetized:
                high_wc_dt = abs(self.species_cyclotron_frequencies).max() * self.dt
                low_wc_dt = abs(self.species_cyclotron_frequencies).min() * self.dt

                if high_wc_dt > low_wc_dt:
                    print("Highest w_c dt = {:2.4f} = {:.4f} pi".format(high_wc_dt, high_wc_dt / pi))
                    print("Smallest w_c dt = {:2.4f} = {:.4f} pi".format(low_wc_dt, low_wc_dt / pi))
                else:
                    print("w_c dt = {:2.4f} = {:.4f} pi".format(high_wc_dt, high_wc_dt / pi))
        elif potential_type == "qsp":
            wp_tot = norm(self.species_plasma_frequencies)
            wp_ions = norm(self.species_plasma_frequencies[1:])
            wp_dt = wp_tot * self.dt
            print("Time step = {:.6e} [s]".format(self.dt))
            print("Total plasma frequency = {:.6e} [rad/s]".format(wp_tot))
            print("w_p dt = {:.4f} ~ 1/{}".format(wp_dt, int(1.0 / wp_dt)))

            print("e plasma frequency = {:.6e} [rad/s]".format(self.species_plasma_frequencies[0]))
            print("total ion plasma frequency = {:.6e} [rad/s]".format(wp_ions))
            print(
                "w_pe dt = {:2.4f} ~ 1/{}".format(
                    self.dt * self.species_plasma_frequencies[0],
                    int(1.0 / (self.dt * self.species_plasma_frequencies[0])),
                )
            )
            print("w_pi dt = {:2.4f} ~ 1/{}".format(self.dt * wp_ions, int(1.0 / (self.dt * wp_ions))))

            if self.magnetized:
                high_wc_dt = abs(self.species_cyclotron_frequencies[0]).max() * self.dt
                low_wc_dt = norm(self.species_cyclotron_frequencies[1:]) * self.dt
                print("e cyclotron frequency = {:.6e} [rad/s]".format(self.species_cyclotron_frequencies[0]))
                print(
                    "total ion cyclotron frequency = {:.6e} [rad/s]".format(norm(self.species_cyclotron_frequencies[1:]))
                )

                print("w_ce dt = {:2.4f} = {:.4f} pi".format(high_wc_dt, high_wc_dt / pi))
                print("w_ci dt = {:2.4f} = {:.4f} pi".format(low_wc_dt, low_wc_dt / pi))
        elif potential_type == "lj":
            wp_tot = norm(self.species_plasma_frequencies)
            wp_dt = wp_tot * self.dt
            print("Time step = {:.6e} [s]".format(self.dt))
            print("w_p = sqrt( epsilon / (sigma^2 * mass) )")
            print("Total equivalent plasma frequency = {:1.6e} [rad/s]".format(wp_tot))
            print("w_p dt = {:2.4f}".format(wp_dt))
            if self.magnetized:
                high_wc_dt = abs(self.species_cyclotron_frequencies).max() * self.dt
                low_wc_dt = abs(self.species_cyclotron_frequencies).min() * self.dt

                if high_wc_dt > low_wc_dt:
                    print("Highest w_c dt = {:2.4f} = {:.4f} pi".format(high_wc_dt, high_wc_dt / pi))
                    print("Smallest w_c dt = {:2.4f} = {:.4f} pi".format(low_wc_dt, low_wc_dt / pi))
                else:
                    print("w_c dt = {:2.4f} = {:.4f} pi".format(high_wc_dt, high_wc_dt / pi))
        elif potential_type == "hs_yukawa":
            wp_tot = norm(self.species_plasma_frequencies)
            wp_dt = wp_tot * self.dt
            print("Time step = {:.6e} [s]".format(self.dt))
            print("Total plasma frequency = {:1.6e} [rad/s]".format(wp_tot))
            print("w_p dt = {:.4f} ~ 1/{}".format(wp_dt, int(1.0 / wp_dt)))
            if self.magnetized:
                high_wc_dt = abs(self.species_cyclotron_frequencies).max() * self.dt
                low_wc_dt = abs(self.species_cyclotron_frequencies).min() * self.dt

                if high_wc_dt > low_wc_dt:
                    print("Highest w_c dt = {:2.4f} = {:.4f} pi".format(high_wc_dt, high_wc_dt / pi))
                    print("Smallest w_c dt = {:2.4f} = {:.4f} pi".format(low_wc_dt, low_wc_dt / pi))
                else:
                    print("w_c dt = {:2.4f} = {:.4f} pi".format(high_wc_dt, high_wc_dt / pi))

        # Print Time steps information
        # Check for restart simulations
        if restart in ["production_restart", "prod_restart"]:
            print("Restart step: {}".format(restart_step))
            print(
                "Total production steps = {} \n"
                "Total production time = {:.4e} [s] ~ {} w_p T_prod ".format(
                    self.production_steps, self.production_steps * self.dt, int(self.production_steps * wp_dt)
                )
            )
            print(
                "snapshot interval step = {} \n"
                "snapshot interval time = {:.4e} [s] = {:.4f} w_p T_snap".format(
                    self.prod_dump_step, self.prod_dump_step * self.dt, self.prod_dump_step * wp_dt
                )
            )
            print("Total number of snapshots = {} ".format(int(self.production_steps / self.prod_dump_step)))

        elif restart in ["equilibration_restart", "eq_restart"]:
            print("Restart step: {}".format(restart_step))
            print(
                "Total equilibration steps = {} \n"
                "Total equilibration time = {:.4e} [s] ~ {} w_p T_eq".format(
                    self.equilibration_steps, self.equilibration_steps * self.dt, int(self.eq_dump_step * wp_dt)
                )
            )
            print(
                "snapshot interval step = {} \n"
                "snapshot interval time = {:.4e} [s] = {:.4f} w_p T_snap".format(
                    self.eq_dump_step, self.eq_dump_step * self.dt, self.eq_dump_step * wp_dt
                )
            )
            print("Total number of snapshots = {} ".format(int(self.equilibration_steps / self.eq_dump_step)))

        elif restart in ["magnetization_restart", "mag_restart"]:
            print("Restart step: {}".format(restart_step))
            print(
                "Total magnetization steps = {} \n"
                "Total magnetization time = {:.4e} [s] ~ {} w_p T_mag".format(
                    self.magnetization_steps, self.magnetization_steps * self.dt, int(self.mag_dump_step * wp_dt)
                )
            )
            print(
                "snapshot interval step = {} \n"
                "snapshot interval time = {:.4e} [s] ~ {:.4f} w_p T_snap".format(
                    self.mag_dump_step, self.mag_dump_step * self.dt, self.mag_dump_step * wp_dt
                )
            )
            print("Total number of snapshots = {} ".format(int(self.magnetization_steps / self.mag_dump_step)))

        else:
            # Equilibration
            print(
                "\nEquilibration: \nNo. of equilibration steps = {} \n"
                "Total equilibration time = {:.4e} [s] ~ {} w_p T_eq ".format(
                    self.equilibration_steps, self.equilibration_steps * self.dt, int(self.equilibration_steps * wp_dt)
                )
            )
            print(
                "snapshot interval step = {} \n"
                "snapshot interval time = {:.4e} [s] = {:.4f} w_p T_snap".format(
                    self.eq_dump_step, self.eq_dump_step * self.dt, self.eq_dump_step * wp_dt
                )
            )
            print("Total number of snapshots = {} ".format(int(self.equilibration_steps / self.eq_dump_step)))

            # Magnetization
            if self.electrostatic_equilibration:
                print("Electrostatic Equilibration Type: {}".format(self.type))

                print(
                    "\nMagnetization: \nNo. of magnetization steps = {} \n"
                    "Total magnetization time = {:.4e} [s] ~ {} w_p T_mag ".format(
                        self.magnetization_steps,
                        self.magnetization_steps * self.dt,
                        int(self.magnetization_steps * wp_dt),
                    )
                )

                print(
                    "snapshot interval step = {} \n"
                    "snapshot interval time = {:.4e} [s] = {:.4f} w_p T_snap".format(
                        self.mag_dump_step, self.mag_dump_step * self.dt, self.mag_dump_step * wp_dt
                    )
                )
                print("Total number of snapshots = {} ".format(int(self.magnetization_steps / self.mag_dump_step)))
            # Production
            print(
                "\nProduction: \nNo. of production steps = {} \n"
                "Total production time = {:.4e} [s] ~ {} w_p T_prod ".format(
                    self.production_steps, self.production_steps * self.dt, int(self.production_steps * wp_dt)
                )
            )
            print(
                "snapshot interval step = {} \n"
                "snapshot interval time = {:.4e} [s] = {:.4f} w_p T_snap".format(
                    self.prod_dump_step, self.prod_dump_step * self.dt, self.prod_dump_step * wp_dt
                )
            )
            print("Total number of snapshots = {} ".format(int(self.production_steps / self.prod_dump_step)))


@jit(void(float64[:, :], float64[:, :], float64[:]), nopython=True)
def enforce_pbc(pos, cntr, box_vector) -> None:
    """
    Numba'd function to enforce periodic boundary conditions.

    Parameters
    ----------
    pos : numpy.ndarray
        Particles' positions.

    cntr : numpy.ndarray
        Counter for the number of times each particle get folded back into the main simulation box

    box_vector : numpy.ndarray
        Box Dimensions.

    """

    # Loop over all particles
    for p in arange(pos.shape[0]):
        for d in arange(pos.shape[1]):

            # If particle is outside of box in positive direction, wrap to negative side
            if pos[p, d] > box_vector[d]:
                pos[p, d] -= box_vector[d]
                cntr[p, d] += 1
            # If particle is outside of box in negative direction, wrap to positive side
            if pos[p, d] < 0.0:
                pos[p, d] += box_vector[d]
                cntr[p, d] -= 1


@jit(void(float64[:, :], float64[:, :], float64[:, :], float64[:], float64[:]), nopython=True)
def enforce_abc(pos, vel, acc, charges, box_vector) -> None:
    """
    Numba'd function to enforce absorbing boundary conditions.

    Parameters
    ----------
    pos: numpy.ndarray
        Particles' positions.

    vel : numpy.ndarray
        Particles' velocities.

    acc : numpy.ndarray
        Particles' accelerations.

    charges : numpy.ndarray
        Charge of each particle. Shape = (``total_num_ptcls``).

    box_vector: numpy.ndarray
        Box Dimensions.

    """

    # Loop over all particles
    for p in arange(pos.shape[0]):
        for d in arange(pos.shape[1]):

            # If particle is outside of box in positive direction, remove charge, velocity and acceleration
            if pos[p, d] >= box_vector[d]:
                pos[p, d] = box_vector[d]
                vel[p, :] = zeros(3)
                acc[p, :] = zeros(3)
                charges[p] = 0.0
            # If particle is outside of box in negative direction, remove charge, velocity and acceleration
            if pos[p, d] <= 0.0:
                pos[p, d] = 0.0
                vel[p, :] = zeros(3)
                acc[p, :] = zeros(3)
                charges[p] = 0.0


@jit(void(float64[:, :], float64[:, :], float64[:], float64), nopython=True)
def enforce_rbc(pos, vel, box_vector, dt) -> None:
    """
    Numba'd function to enforce reflecting boundary conditions.

    Parameters
    ----------
    pos: numpy.ndarray
        Particles' positions.

    vel : numpy.ndarray
        Particles' velocities.

    box_vector: numpy.ndarray
        Box Dimensions.

    dt : float
        Timestep.

    """

    # Loop over all particles
    for p in arange(pos.shape[0]):
        for d in arange(pos.shape[1]):

            # If particle is outside of box in positive direction, wrap to negative side
            if pos[p, d] > box_vector[d] or pos[p, d] < 0.0:
                # Revert velocity
                vel[p, d] *= -1.0
                # Restore previous position assuming verlet algorithm
                pos[p, d] += vel[p, d] * dt


@jit(void(float64[:, :], int64[:], float64[:]), nopython=True)
def remove_drift(vel, nums, masses) -> None:
    """
    Numba'd function to enforce conservation of total linear momentum.
    It updates :attr:`sarkas.particles.Particles.vel`.

    Parameters
    ----------
    vel: numpy.ndarray
        Particles' velocities.

    nums: numpy.ndarray
        Number of particles of each species.

    masses: numpy.ndarray
        Mass of each species.

    """

    P = zeros((len(nums), vel.shape[1]))
    species_start = 0
    for ic in range(len(nums)):
        species_end = species_start + nums[ic]
        P[ic, :] = vel[species_start:species_end, :].sum(axis=0) * masses[ic]
        species_start = species_end

<<<<<<< HEAD
    if P.sum(axis=0).any() > 1e-40:
=======
    if P[:, 0].sum() > 1e-40 or P[:, 1].sum() > 1e-40 or P[:, 2].sum() > 1e-40:
>>>>>>> 6854f87e
        # Remove tot momentum
        species_start = 0
        for ic in range(len(nums)):
            species_end = species_start + nums[ic]
            vel[species_start:species_end, :] -= P[ic, :] / (float(nums[ic]) * masses[ic])
            species_start = species_end<|MERGE_RESOLUTION|>--- conflicted
+++ resolved
@@ -5,7 +5,7 @@
 from copy import deepcopy
 from IPython import get_ipython
 from numba import float64, int64, jit, void
-from numpy import arange, array, cos, cross, pi, sin, sqrt, zeros
+from numpy import arange, array, cos, cross, isclose, pi, sin, sqrt, zeros
 from scipy.linalg import norm
 
 if get_ipython().__class__.__name__ == "ZMQInteractiveShell":
@@ -1391,11 +1391,7 @@
         P[ic, :] = vel[species_start:species_end, :].sum(axis=0) * masses[ic]
         species_start = species_end
 
-<<<<<<< HEAD
-    if P.sum(axis=0).any() > 1e-40:
-=======
-    if P[:, 0].sum() > 1e-40 or P[:, 1].sum() > 1e-40 or P[:, 2].sum() > 1e-40:
->>>>>>> 6854f87e
+    if not isclose(P.sum(axis=0)).any():
         # Remove tot momentum
         species_start = 0
         for ic in range(len(nums)):

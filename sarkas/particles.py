"""
Module containing the basic class for handling particles properties.
"""

from copy import deepcopy
from numpy import arange, empty, floor, int64
from numpy import load as np_load
<<<<<<< HEAD
from numpy import loadtxt, meshgrid, ndarray, sqrt, triu_indices, zeros
=======
from numpy import loadtxt, meshgrid, ndarray, rint, sqrt, triu_indices, zeros
>>>>>>> 09e222e8
from numpy.random import Generator, PCG64
from os.path import join
from scipy.linalg import norm
from scipy.spatial.distance import pdist
from warnings import warn

from .utilities.exceptions import ParticlesError, ParticlesWarning


class Particles:
    """
    Class handling particles' properties.

    Attributes
    ----------
    kB : float
        Boltzmann constant.

    fourpie0: float
        Electrostatic constant :math:`4\\pi \\epsilon_0`.

    pos : numpy.ndarray
        Particles' positions.

    vel : numpy.ndarray
        Particles' velocities.

    acc : numpy.ndarray
        Particles' accelerations.

    box_lengths : numpy.ndarray
        Box sides' lengths.

    pbox_lengths : numpy.ndarray
        Initial particle box sides' lengths.

    masses : numpy.ndarray
        Mass of each particle. Shape = (attr:`sarkas.core.Parameters.total_num_ptcls`).

    charges : numpy.ndarray
        Charge of each particle. Shape = (attr:`sarkas.core.Parameters.total_num_ptcls`).

    id : numpy.ndarray,
        Species identifier. Shape = (attr:`sarkas.core.Parameters.total_num_ptcls`).

    names : numpy.ndarray
        Species' names. (attr:`sarkas.core.Parameters.total_num_ptcls`).

    rdf_nbins : int
        Number of bins for radial pair distribution.

    no_grs : int
        Number of independent :math:`g_{ij}(r)`.

    rdf_hist : numpy.ndarray
        Histogram array for the radial pair distribution function.

    prod_dump_dir : str
        Directory name where to store production phase's simulation's checkpoints. Default = 'dumps'.

    eq_dump_dir : str
        Directory name where to store equilibration phase's simulation's checkpoints. Default = 'dumps'.

    total_num_ptcls : int
        Total number of simulation's particles.

    num_species : int
        Number of species.

    species_num : numpy.ndarray
        Number of particles of each species. Shape = (attr:`sarkas.particles.Particles.num_species`).

    dimensions : int
        Number of non-zero dimensions. Default = 3.

    potential_energy : float
        Instantaneous value of the potential energy.

    rnd_gen : numpy.random.Generator
        Random number generator.

    """

    def __init__(self):
        self.mag_dump_dir = None
        self.rdf_nbins = None
        self.potential_energy = 0.0
        self.kB = None
        self.fourpie0 = None
        self.prod_dump_dir = None
        self.eq_dump_dir = None
        self.box_lengths = None
        self.pbox_lengths = None
        self.total_num_ptcls = None
        self.num_species = 1
        self.species_num = None
        self.dimensions = None
        self.rnd_gen = None

        self.pos = None
        self.vel = None
        self.acc = None

        self.virial = None
        self.pbc_cntr = None

        self.names = None
        self.id = None

        self.species_initial_velocity = None
        self.species_thermal_velocity = None

        self.masses = None
        self.charges = None
        self.cyclotron_frequencies = None

        self.no_grs = None
        self.rdf_hist = None

    def __repr__(self):
        sortedDict = dict(sorted(self.__dict__.items(), key=lambda x: x[0].lower()))
        disp = "Particles( \n"
        for key, value in sortedDict.items():
            disp += "\t{} : {}\n".format(key, value)
        disp += ")"
        return disp

    def __copy__(self):
        """
        Make a shallow copy of the object using copy by creating a new instance of the object and copying its __dict__."""
        # Create a new object
        _copy = type(self)()
        # copy the dictionary
        _copy.__dict__.update(self.__dict__)
        return _copy

    def __deepcopy__(self, memodict: dict = {}):
        """Make a deepcopy of the object.

        Parameters
        ----------
        memodict: dict
            Dictionary of id's to copies

        Returns
        -------
        _copy: :class:`sarkas.particles.Particles`
            A new Particles class.
        """
        id_self = id(self)  # memorization avoids unnecessary recursion
        _copy = memodict.get(id_self)
        if _copy is None:

            # Make a shallow copy of all attributes
            _copy = type(self)()
            # Make a deepcopy of the mutable arrays using numpy copy function
            for k, v in self.__dict__.items():
                if isinstance(v, ndarray):
                    _copy.__dict__[k] = v.copy()
                else:
                    _copy.__dict__[k] = deepcopy(v, memodict)

        return _copy

    def __getstate__(self):
        """Copy the object's state from self.__dict__ which contains all our instance attributes.
        Always use the dict.copy() method to avoid modifying the original state.
        Reference: https://docs.python.org/3/library/pickle.html#handling-stateful-objects
        """

        state = self.__dict__.copy()
        # Remove the data that is stored already
        del state["pos"]
        del state["vel"]
        del state["acc"]
        del state["id"]
        del state["names"]
        del state["pbc_cntr"]
        del state["rdf_hist"]
        del state["virial"]

        return state

    def __setstate__(self, state):
        # Restore instance attributes.
        self.__dict__.update(state)
        # Initialize arrays
        self.pos = zeros((self.__dict__["total_num_ptcls"], 3))
        self.vel = zeros((self.__dict__["total_num_ptcls"], 3))
        self.acc = zeros((self.__dict__["total_num_ptcls"], 3))
        self.id = zeros(self.__dict__["total_num_ptcls"])
        self.names = zeros(self.__dict__["total_num_ptcls"])
        self.pbc_cntr = zeros((self.__dict__["total_num_ptcls"], 3))
        self.rdf_hist = zeros((self.__dict__["rdf_nbins"], self.__dict__["num_species"], self.__dict__["num_species"]))
        self.virial = zeros((self.__dict__["dimensions"], self.__dict__["dimensions"], self.__dict__["total_num_ptcls"]))

    def copy_params(self, params):
        """
        Copy necessary parameters.

        Parameters
        ----------
        params: :class:`sarkas.core.Parameters`
            Simulation's parameters.

        """

        self.kB = params.kB
        self.fourpie0 = params.fourpie0
        self.prod_dump_dir = params.prod_dump_dir
        self.eq_dump_dir = params.eq_dump_dir
        self.box_lengths = params.box_lengths.copy()
        self.pbox_lengths = params.pbox_lengths.copy()
        self.total_num_ptcls = params.total_num_ptcls
        self.total_num_density = params.total_num_density
        self.num_species = params.num_species
        self.species_num = params.species_num.copy()
        self.dimensions = params.dimensions
        self.load_method = params.load_method
        self.restart_step = params.restart_step
        self.particles_input_file = params.particles_input_file
        self.load_perturb = params.load_perturb
        self.load_rejection_radius = params.load_rejection_radius
        self.load_halton_bases = params.load_halton_bases

        if hasattr(params, "np_per_side"):
            self.np_per_side = params.np_per_side

        if hasattr(params, "initial_lattice_config"):
            self.lattice_type = params.initial_lattice_config

        if hasattr(params, "load_gauss_sigma"):
            self.load_gauss_sigma = params.load_gauss_sigma.copy()

        self.species_names = params.species_names

        if hasattr(params, "rdf_nbins"):
            self.rdf_nbins = params.rdf_nbins
        else:
            # nbins = 5% of the number of particles.
            self.rdf_nbins = int64(0.05 * params.total_num_ptcls)
            params.rdf_nbins = self.rdf_nbins

    def gaussian(self, mean, sigma, size):
        """
        Initialize particles' velocities according to a normalized Maxwell-Boltzmann (Normal) distribution.
        It calls ``numpy.random.Generator.normal``

        Parameters
        ----------
        size : tuple
            Size of the array to initialize. (no. of particles, dimensions).

        mean : float
            Center of the normal distribution.

        sigma : float
            Scale of the normal distribution.

        Returns
        -------
         : numpy.ndarray
            Particles property distributed according to a Normal probability density function.

        """
        return self.rnd_gen.normal(mean, sigma, size)

    def halton_reject(self, bases, r_reject):
        """
        Place particles according to a Halton sequence from 0 to LP (the initial particle box length)
        and uses a rejection radius to avoid placing particles to close to each other.

        Parameters
        ----------
        bases : numpy.ndarray
            Array of 3 ints each of which is a base for the Halton sequence.
            Defualt: bases = array([2,3,5])

        r_reject : float
            Value of rejection radius.

        """

        # Get bases
        b1, b2, b3 = bases

        # Allocate space and store first value from Halton
        x = zeros(self.total_num_ptcls)
        y = zeros(self.total_num_ptcls)
        z = zeros(self.total_num_ptcls)

        # Initialize particle counter and Halton counter
        i = 1
        k = 1

        # Loop over all particles
        while i < self.total_num_ptcls:

            # Increment particle counter
            n = k
            m = k
            p = k

            # Determine x coordinate
            f1 = 1
            r1 = 0
            while n > 0:
                f1 /= b1
                r1 += f1 * (n % int(b1))
                n = floor(n / b1)
            x_new = self.pbox_lengths[0] * r1  # new x value

            # Determine y coordinate
            f2 = 1
            r2 = 0
            while m > 0:
                f2 /= b2
                r2 += f2 * (m % int(b2))
                m = floor(m / b2)
            y_new = self.pbox_lengths[1] * r2  # new y value

            # Determine z coordinate
            f3 = 1
            r3 = 0
            while p > 0:
                f3 /= b3
                r3 += f3 * (p % int(b3))
                p = floor(p / b3)
            z_new = self.pbox_lengths[2] * r3  # new z value

            # Check if particle was place too close relative to all other current particles
            for j in range(len(x)):

                # Flag for if particle is outside of cutoff radius (1 -> not inside rejection radius)
                flag = 1

                # Compute distance b/t particles for initial placement
                x_diff = x_new - x[j]
                y_diff = y_new - y[j]
                z_diff = z_new - z[j]

                # Periodic condition applied for minimum image
                if x_diff < -self.pbox_lengths[0] / 2:
                    x_diff = x_diff + self.pbox_lengths[0]
                if x_diff > self.pbox_lengths[0] / 2:
                    x_diff = x_diff - self.pbox_lengths[0]

                if y_diff < -self.pbox_lengths[1] / 2:
                    y_diff = y_diff + self.pbox_lengths[1]
                if y_diff > self.pbox_lengths[1] / 2:
                    y_diff = y_diff - self.pbox_lengths[1]

                if z_diff < -self.pbox_lengths[2] / 2:
                    z_diff = z_diff + self.pbox_lengths[2]
                if z_diff > self.pbox_lengths[2] / 2:
                    z_diff = z_diff - self.pbox_lengths[2]

                # Compute distance
                r = sqrt(x_diff**2 + y_diff**2 + z_diff**2)

                # Check if new particle is below rejection radius. If not, break out and try again
                if r <= r_reject:
                    k += 1  # Increment Halton counter
                    flag = 0  # New position not added (0 -> no longer outside reject r)
                    break

            # If flag true add new position
            if flag == 1:
                # Add new positions to arrays
                x[i] = x_new
                y[i] = y_new
                z[i] = z_new

                k += 1  # Increment Halton counter
                i += 1  # Increment particle number

        self.pos[:, 0] = x + self.box_lengths[0] / 2 - self.pbox_lengths[0] / 2
        self.pos[:, 1] = y + self.box_lengths[1] / 2 - self.pbox_lengths[1] / 2
        self.pos[:, 2] = z + self.box_lengths[2] / 2 - self.pbox_lengths[2] / 2

    def initialize_accelerations(self):
        """
        Initialize particles' accelerations.
        """
        self.acc = zeros((self.total_num_ptcls, 3))

    def initialize_arrays(self):
        """Initialize the needed arrays"""
        self.pos = zeros((self.total_num_ptcls, 3))
        self.vel = zeros((self.total_num_ptcls, 3))
        self.acc = zeros((self.total_num_ptcls, 3))

        self.pbc_cntr = zeros((self.total_num_ptcls, 3))
        self.virial = zeros((3, 3, self.total_num_ptcls))

        self.names = empty(self.total_num_ptcls, dtype=self.species_names.dtype)
        self.id = zeros(self.total_num_ptcls, dtype=int64)

        self.species_initial_velocity = zeros((self.num_species, 3))
        self.species_thermal_velocity = zeros((self.num_species, 3))

        self.masses = zeros(self.total_num_ptcls)  # mass of each particle
        self.charges = zeros(self.total_num_ptcls)  # charge of each particle
        self.cyclotron_frequencies = zeros(self.total_num_ptcls)

        # No. of independent rdf
        self.no_grs = int64(self.num_species * (self.num_species + 1) / 2)

        self.rdf_hist = zeros((self.rdf_nbins, self.num_species, self.num_species))

    def initialize_positions(self):
        """
        Initialize particles' positions based on the load method.
        """
        # Particles Position Initialization
        if self.load_method in [
            "equilibration_restart",
            "eq_restart",
            "magnetization_restart",
            "mag_restart",
            "production_restart",
            "prod_restart",
        ]:
            # checks
            if self.restart_step is None:
                raise AttributeError("Restart step not defined." "Please define Parameters.restart_step.")

            if type(self.restart_step) is not int:
                self.restart_step = int(self.restart_step)

            if self.load_method[:2] == "eq":
                self.load_from_restart("equilibration", self.restart_step)
            elif self.load_method[:2] == "pr":
                self.load_from_restart("production", self.restart_step)
            elif self.load_method[:2] == "ma":
                self.load_from_restart("magnetization", self.restart_step)

        elif self.load_method == "file":
            # check
            if not hasattr(self, "particles_input_file"):
                raise AttributeError("Input file not defined." "Please define Parameters.particles_input_file.")
            self.load_from_file(self.particles_input_file)

        # position distribution.
        elif self.load_method == "lattice":
            self.lattice(self.load_perturb)

        elif self.load_method == "random_reject":
            # check
            if not hasattr(self, "load_rejection_radius"):
                raise AttributeError("Rejection radius not defined. " "Please define Parameters.load_rejection_radius.")
            self.random_reject(self.load_rejection_radius)

        elif self.load_method == "halton_reject":
            # check
            if not hasattr(self, "load_rejection_radius"):
                raise AttributeError("Rejection radius not defined. " "Please define Parameters.load_rejection_radius.")
            self.halton_reject(self.load_halton_bases, self.load_rejection_radius)

        elif self.load_method in ["uniform", "random_no_reject"]:
            self.pos = self.uniform_no_reject(
                0.5 * self.box_lengths - 0.5 * self.pbox_lengths, 0.5 * self.box_lengths + 0.5 * self.pbox_lengths
            )

        elif self.load_method == "gaussian":
            sp_start = 0
            sp_end = 0
            for sp, sp_num in enumerate(self.species_num):
                sp_end += sp_num
                self.pos[sp_start:sp_end, :] = self.gaussian(
                    self.box_lengths[0] / 2.0, self.load_gauss_sigma[sp], (sp_num, 3)
                )
                sp_start += sp_num
        else:
            raise AttributeError("Incorrect particle placement scheme specified.")

    def initialize_velocities(self, species):
        """
        Initialize particles' velocities based on the species input values. The velocities can be initialized from a
        Maxwell-Boltzmann distribution or from a monochromatic distribution.

        Parameters
        ----------
        species: list
            List of :class:`sarkas.core.Spcies`.

        """
        species_end = 0
        species_start = 0
        for ic, sp in enumerate(species):
            if sp.name != "electron_background":
                species_end += sp.num
                self.species_initial_velocity[ic, :] = sp.initial_velocity

                if sp.initial_velocity_distribution == "boltzmann":
                    if isinstance(sp.temperature, (int, float)):
                        sp_temperature = zeros(3)
                        for d in range(self.dimensions):
                            sp_temperature[d] = sp.temperature

                    self.species_thermal_velocity[ic] = sqrt(self.dimensions * self.kB * sp_temperature / (2.0 * sp.mass))
                    # Note gaussian(0.0, 0.0, N) = array of zeros
                    self.vel[species_start:species_end, :] = self.gaussian(
                        sp.initial_velocity, self.species_thermal_velocity[ic], (sp.num, 3)
                    )

                elif sp.initial_velocity_distribution == "monochromatic":
                    vrms = sqrt(self.dimensions * self.kB * sp.temperature / sp.mass)
                    self.vel[species_start:species_end, :] = vrms * self.random_unit_vectors(sp.num, self.dimensions)

                species_start += sp.num

    def kinetic_temperature(self):
        """
        Calculate the kinetic energy and temperature of each species.

        Returns
        -------
        K : numpy.ndarray
            Kinetic energy of each species. Shape=(``num_species``).

        T : numpy.ndarray
            Temperature of each species. Shape=(``num_species``).

        """
        K = zeros(self.num_species)
        T = zeros(self.num_species)
        const = 2.0 / (self.kB * self.species_num * self.dimensions)
        kinetic = 0.5 * self.masses * (self.vel * self.vel).transpose()

        species_start = 0
        species_end = 0
        for i, num in enumerate(self.species_num):
            species_end += num
            K[i] = kinetic[:, species_start:species_end].sum()
            T[i] = const[i] * K[i]
            species_start = species_end

        return K, T

    def lattice(self, perturb):
        """
        Place particles in a simple cubic lattice with a slight perturbation ranging
        from 0 to 0.5 times the lattice spacing.

        Parameters
        ----------
        perturb : float
            Value of perturbation, p, such that 0 <= p <= 1.

        """

        # Check if perturbation is below maximum allowed. If not, default to maximum perturbation.
        if perturb > 1:
            warn("Random perturbation must not exceed 1. Setting perturb = 1.", category=ParticlesWarning)

        if self.lattice_type == "simple_cubic":
            # Determining number of particles per side of simple cubic lattice
            part_per_side = self.total_num_ptcls ** (1.0 / 3.0)  # Number of particles per side of cubic lattice

            # Check if total number of particles is a perfect cube, if not, place more than the requested amount
            if round(part_per_side) ** 3 != self.total_num_ptcls:
                part_per_side = rint(self.total_num_ptcls ** (1.0 / 3.0))
                raise ParticlesError(
                    f"N = {self.total_num_ptcls} cannot be placed in a simple cubic lattice. "
                    f"Use {int(part_per_side ** 3)} particles instead."
                )

            dx_lattice = self.pbox_lengths[0] / (self.total_num_ptcls ** (1.0 / 3.0))  # Lattice spacing
            dy_lattice = self.pbox_lengths[1] / (self.total_num_ptcls ** (1.0 / 3.0))  # Lattice spacing
            dz_lattice = self.pbox_lengths[2] / (self.total_num_ptcls ** (1.0 / 3.0))  # Lattice spacing

            # Create x, y, and z position arrays
            x = arange(0, self.pbox_lengths[0], dx_lattice) + 0.5 * dx_lattice
            y = arange(0, self.pbox_lengths[1], dy_lattice) + 0.5 * dy_lattice
            z = arange(0, self.pbox_lengths[2], dz_lattice) + 0.5 * dz_lattice

            # Create a lattice with appropriate x, y, and z values based on arange
            X, Y, Z = meshgrid(x, y, z)

            # Perturb lattice
            X += self.rnd_gen.uniform(-0.5, 0.5, X.shape) * perturb * dx_lattice
            Y += self.rnd_gen.uniform(-0.5, 0.5, Y.shape) * perturb * dy_lattice
            Z += self.rnd_gen.uniform(-0.5, 0.5, Z.shape) * perturb * dz_lattice

            # Flatten the meshgrid values for plotting and computation
            self.pos[:, 0] = X.ravel() + self.box_lengths[0] / 2 - self.pbox_lengths[0] / 2
            self.pos[:, 1] = Y.ravel() + self.box_lengths[1] / 2 - self.pbox_lengths[1] / 2
            self.pos[:, 2] = Z.ravel() + self.box_lengths[2] / 2 - self.pbox_lengths[2] / 2

        elif self.lattice_type in ["square", "tetragonal_2D"]:
            # Determining number of particles per side of simple cubic lattice
            part_per_side = rint(sqrt(self.total_num_ptcls))  # Number of particles per side of a square lattice

            # Check if total number of particles is a perfect cube, if not, place more than the requested amount
            if part_per_side**2 != self.total_num_ptcls:
                raise ParticlesError(
                    f"N = {self.total_num_ptcls} cannot be placed in a square lattice. "
                    f"Use {int(part_per_side ** 2)} particles instead."
                )

            dx_lattice = self.pbox_lengths[0] / sqrt(self.total_num_ptcls)  # Lattice spacing
            dy_lattice = self.pbox_lengths[1] / sqrt(self.total_num_ptcls)  # Lattice spacing

            # Create x, y, and z position arrays
            x = arange(0, self.pbox_lengths[0], dx_lattice) + 0.5 * dx_lattice
            y = arange(0, self.pbox_lengths[1], dy_lattice) + 0.5 * dy_lattice

            # Create a lattice with appropriate x, y, and z values based on arange
            X, Y = meshgrid(x, y)

            # Perturb lattice
            X += self.rnd_gen.uniform(-0.5, 0.5, X.shape) * perturb * dx_lattice
            Y += self.rnd_gen.uniform(-0.5, 0.5, Y.shape) * perturb * dy_lattice

            # Flatten the meshgrid values for plotting and computation
            self.pos[:, 0] = X.ravel() + self.box_lengths[0] / 2 - self.pbox_lengths[0] / 2
            self.pos[:, 1] = Y.ravel() + self.box_lengths[1] / 2 - self.pbox_lengths[1] / 2
            self.pos[:, 2] = 0.0

        elif self.lattice_type in ["hexagonal", "triangular"]:

            # Determining number of particles per side of simple cubic lattice
            part_per_side = round(sqrt(self.total_num_ptcls))  # Number of particles per side of cubic lattice

            # Check if total number of particles is a perfect cube, if not, place more than the requested amount
            if self.np_per_side[:2].prod() != part_per_side * (part_per_side + 1):
                raise ParticlesError(
                    f"N = {self.total_num_ptcls} cannot be placed in an hexagonal lattice. "
                    f"Use Nx = {part_per_side} and Ny = {part_per_side + 1} particles instead."
                )

            dx_lattice = self.pbox_lengths[0] / (self.np_per_side[0])  # Lattice spacing
            dy_lattice = self.pbox_lengths[1] / (self.np_per_side[1])  # Lattice spacing

            if self.np_per_side[0] > self.np_per_side[1]:
                # Create x, y, and z position arrays
                x = arange(0, self.pbox_lengths[0], dx_lattice)
                y = arange(0, self.pbox_lengths[1], dy_lattice) + 0.5 * dy_lattice

                # Create a lattice with appropriate x, y, and z values based on arange
                X, Y = meshgrid(x, y)
                # Shift the Y axis of every other row of particles
                X[:, ::2] += 0.5 * dx_lattice

            else:
                # Create x, y, and z position arrays
                x = arange(0, self.pbox_lengths[0], dx_lattice) + 0.5 * dx_lattice
                y = arange(0, self.pbox_lengths[1], dy_lattice)

                # Create a lattice with appropriate x, y, and z values based on arange
                X, Y = meshgrid(x, y)
                # Shift the Y axis of every other row of particles
                Y[:, ::2] += 0.5 * dy_lattice

            # Perturb lattice
            X += self.rnd_gen.uniform(-0.5, 0.5, X.shape) * perturb * dx_lattice
            Y += self.rnd_gen.uniform(-0.5, 0.5, Y.shape) * perturb * dy_lattice

            # Flatten the meshgrid values for plotting and computation
            self.pos[:, 0] = X.ravel() + self.box_lengths[0] / 2 - self.pbox_lengths[0] / 2
            self.pos[:, 1] = Y.ravel() + self.box_lengths[1] / 2 - self.pbox_lengths[1] / 2
            self.pos[:, 2] = 0.0

    def load(self):
        """
        Initialize particles' positions and velocities.
        Positions are initialized based on the load method while velocities are chosen
        from a Maxwell-Boltzmann distribution.

        """

        warn(
            "Deprecated feature. It will be removed in the v2.0.0 release. \n"
            "Use parameters.calc_electron_properties(species). You need to pass the species list.",
            category=DeprecationWarning,
        )

        self.initialize_positions()

    def load_from_file(self, f_name):
        """
        Load particles' data from a specific file.

        Parameters
        ----------
        f_name : str
            Filename
        """
        pv_data = loadtxt(f_name)
        if not (pv_data.shape[0] == self.total_num_ptcls):
            msg = (
                f"Number of particles is not same between input file and initial p & v data file. \n "
                f"Input file: N = {self.total_num_ptcls}, load data: N = {pv_data.shape[0]}"
            )
            raise ParticlesError(msg)

        self.pos[:, 0] = pv_data[:, 0]
        self.pos[:, 1] = pv_data[:, 1]
        self.pos[:, 2] = pv_data[:, 2]

        self.vel[:, 0] = pv_data[:, 3]
        self.vel[:, 1] = pv_data[:, 4]
        self.vel[:, 2] = pv_data[:, 5]

    def load_from_restart(self, phase, it):
        """
        Load particles' data from a checkpoint of a previous run

        Parameters
        ----------
        it : int
            Timestep.

        phase: str
            Restart phase.

        """
        if phase == "equilibration":
            file_name = join(self.eq_dump_dir, "checkpoint_" + str(it) + ".npz")
            data = np_load(file_name, allow_pickle=True)
            self.id = data["id"]
            self.names = data["names"]
            self.pos = data["pos"]
            self.vel = data["vel"]
            self.acc = data["acc"]

        elif phase == "production":
            file_name = join(self.prod_dump_dir, "checkpoint_" + str(it) + ".npz")
            data = np_load(file_name, allow_pickle=True)
            self.id = data["id"]
            self.names = data["names"]
            self.pos = data["pos"]
            self.vel = data["vel"]
            self.acc = data["acc"]
            self.pbc_cntr = data["cntr"]
            self.rdf_hist = data["rdf_hist"]

        elif phase == "magnetization":
            file_name = join(self.mag_dump_dir, "checkpoint_" + str(it) + ".npz")
            data = np_load(file_name, allow_pickle=True)
            self.id = data["id"]
            self.names = data["names"]
            self.pos = data["pos"]
            self.vel = data["vel"]
            self.acc = data["acc"]
            self.pbc_cntr = data["cntr"]
            self.rdf_hist = data["rdf_hist"]

    def potential_energies(self):
        """
        Calculate the potential energies of each species.

        Returns
        -------
        P : numpy.ndarray
            Potential energy of each species. Shape=(``num_species``).

        """
        P = zeros(self.num_species)

        species_start = 0
        species_end = 0
        for i, num in enumerate(self.species_num):
            species_end += num

            # TODO: Consider writing a numba function speedup in distance calculation
            species_charges = self.charges[species_start:species_end]
            uti = triu_indices(species_charges.size, k=1)
            species_charge2 = species_charges[uti[0]] * species_charges[uti[1]]
            species_distances = pdist(self.pos[species_start:species_end, :])
            potential = species_charge2 / self.fourpie0 / species_distances
            P[i] = potential.sum()

            species_start = species_end

        return P

    def random_reject(self, r_reject):
        """
        Place particles by sampling a uniform distribution from 0 to LP (the initial particle box length)
        and uses a rejection radius to avoid placing particles to close to each other.

        Parameters
        ----------
        r_reject : float
            Value of rejection radius.
        """

        # Initialize Arrays
        x = zeros(self.total_num_ptcls)
        y = zeros(self.total_num_ptcls)
        z = zeros(self.total_num_ptcls)

        # Set first x, y, and z positions
        x_new = self.rnd_gen.uniform(0, self.pbox_lengths[0])
        y_new = self.rnd_gen.uniform(0, self.pbox_lengths[1])
        z_new = self.rnd_gen.uniform(0, self.pbox_lengths[2])

        # Append to arrays
        x[0] = x_new
        y[0] = y_new
        z[0] = z_new

        # Particle counter
        i = 1

        cntr_reject = 0
        cntr_total = 0
        # Loop to place particles
        while i < self.total_num_ptcls:

            # Set x, y, and z positions
            x_new = self.rnd_gen.uniform(0.0, self.pbox_lengths[0])
            y_new = self.rnd_gen.uniform(0.0, self.pbox_lengths[1])
            z_new = self.rnd_gen.uniform(0.0, self.pbox_lengths[2])

            # Check if particle was place too close relative to all other current particles
            for j in range(len(x)):

                # Flag for if particle is outside of cutoff radius (True -> not inside rejection radius)
                flag = 1

                # Compute distance b/t particles for initial placement
                x_diff = x_new - x[j]
                y_diff = y_new - y[j]
                z_diff = z_new - z[j]

                # periodic condition applied for minimum image
                if x_diff < -self.pbox_lengths[0] / 2:
                    x_diff += self.pbox_lengths[0]
                if x_diff > self.pbox_lengths[0] / 2:
                    x_diff -= self.pbox_lengths[0]

                if y_diff < -self.pbox_lengths[1] / 2:
                    y_diff += self.pbox_lengths[1]
                if y_diff > self.pbox_lengths[1] / 2:
                    y_diff -= self.pbox_lengths[1]

                if z_diff < -self.pbox_lengths[2] / 2:
                    z_diff += self.pbox_lengths[2]
                if z_diff > self.pbox_lengths[2] / 2:
                    z_diff -= self.pbox_lengths[2]

                # Compute distance
                r = sqrt(x_diff**2 + y_diff**2 + z_diff**2)

                # Check if new particle is below rejection radius. If not, break out and try again
                if r <= r_reject:
                    flag = 0  # new position not added (False -> no longer outside reject r)
                    cntr_reject += 1
                    cntr_total += 1
                    break

            # If flag true add new position
            if flag == 1:
                x[i] = x_new
                y[i] = y_new
                z[i] = z_new

                # Increment particle number
                i += 1
                cntr_total += 1

        self.pos[:, 0] = x + self.box_lengths[0] / 2 - self.pbox_lengths[0] / 2
        self.pos[:, 1] = y + self.box_lengths[1] / 2 - self.pbox_lengths[1] / 2
        self.pos[:, 2] = z + self.box_lengths[2] / 2 - self.pbox_lengths[2] / 2

    def random_unit_vectors(self, num_ptcls, dimensions):
        """
        Initialize random unit vectors for particles' velocities (e.g. for monochromatic energies but random velocities)
        It calls ``numpy.random.Generator.normal``

        Parameters
        ----------
        num_ptcls : int
            Number of particles to initialize.

        dimensions : int
            Number of non-zero dimensions.

        Returns
        -------
        uvec : numpy.ndarray
            Random unit vectors of specified dimensions for all particles

        """

        uvec = self.rnd_gen.normal(size=(num_ptcls, dimensions))
        # Broadcasting
        uvec /= norm(uvec, axis=1).reshape(num_ptcls, 1)

        return uvec

    def remove_drift(self):
        """
        Enforce conservation of total linear momentum. Updates particles velocities
        """
        species_start = 0
        species_end = 0
        momentum = self.masses * self.vel.transpose()
        for ic, nums in enumerate(self.species_num):
            species_end += nums
            P = momentum[:, species_start:species_end].sum(axis=1)
            self.vel[species_start:species_end, :] -= P / (nums * self.masses[species_end - 1])
            species_start = species_end

    def setup(self, params, species):
        """
        Initialize class' attributes

        Parameters
        ----------
        params: :class:`sarkas.core.Parameters`
            Simulation's parameters.

        species : list
            List of :meth:`sarkas.plasma.Species` objects.

        """

        if hasattr(params, "rand_seed"):
            self.rand_seed = params.rand_seed
            self.rnd_gen = Generator(PCG64(params.rand_seed))
        else:
            self.rnd_gen = Generator(PCG64())

        self.copy_params(params)
        self.initialize_arrays()
        self.update_attributes(species)
        self.initialize_positions()
        self.initialize_velocities(species)
        self.initialize_accelerations()

    def uniform_no_reject(self, mins, maxs):
        """
        Randomly distribute particles along each direction.

        Parameters
        ----------
        mins : float
            Minimum value of the range of a uniform distribution.

        maxs : float
            Maximum value of the range of a uniform distribution.

        Returns
        -------
         : numpy.ndarray
            Particles' property, e.g. pos, vel. Shape = (``total_num_ptcls``, 3).

        """

        return self.rnd_gen.uniform(mins, maxs, (self.total_num_ptcls, 3))

    def update_attributes(self, species):
        """
        Assign particles attributes.

        Parameters
        ----------
        species : list
            List of :class:`sarkas.plasma.Species` objects.

        """
        species_end = 0
        species_start = 0

        for ic, sp in enumerate(species):
            if sp.name != "electron_background":
                species_end += sp.num

                self.names[species_start:species_end] = sp.name
                self.masses[species_start:species_end] = sp.mass

                if hasattr(sp, "charge"):
                    self.charges[species_start:species_end] = sp.charge
                else:
                    self.charges[species_start:species_end] = 1.0

                if hasattr(sp, "cyclotron_frequency"):
                    self.cyclotron_frequencies[species_start:species_end] = sp.cyclotron_frequency

                self.id[species_start:species_end] = ic
                species_start += sp.num<|MERGE_RESOLUTION|>--- conflicted
+++ resolved
@@ -5,11 +5,7 @@
 from copy import deepcopy
 from numpy import arange, empty, floor, int64
 from numpy import load as np_load
-<<<<<<< HEAD
-from numpy import loadtxt, meshgrid, ndarray, sqrt, triu_indices, zeros
-=======
 from numpy import loadtxt, meshgrid, ndarray, rint, sqrt, triu_indices, zeros
->>>>>>> 09e222e8
 from numpy.random import Generator, PCG64
 from os.path import join
 from scipy.linalg import norm
